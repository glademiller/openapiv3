--- conflicted
+++ resolved
@@ -259,42 +259,6 @@
     assert_eq!(api, serde_yaml::from_str(yaml).unwrap());
 }
 
-<<<<<<< HEAD
-/// Globally defined security may be removed on a per-operation basis
-/// by specifying an empty array for the `security` property. This
-/// test validates this against the `adobe_aem.yaml` specification
-/// which specifies `aemAuth` as the global security, and opting out
-/// on GET `/libs/granite/core/content/login.html` operation.
-#[test]
-fn global_security_removed_with_override() {
-    let openapi: OpenAPI = serde_yaml::from_str(include_str!("../fixtures/adobe_aem.yaml"))
-        .expect(&format!("Could not deserialize adobe_aem.yaml"));
-
-    // Global security is set
-    assert!(openapi.security.is_some());
-
-    // Security is overridden on one path. This path opts out of global security.
-    let path_with_security_override = "/libs/granite/core/content/login.html";
-    if let Item(path_item) = openapi.paths.get(path_with_security_override)
-        .unwrap() {
-        assert!(path_item.get.as_ref().unwrap().security.is_some(),
-                "Spec removes global security with empty array.");
-        assert!(path_item.get.as_ref().unwrap().security.as_ref().unwrap().is_empty(),
-                "Spec removes global security with empty array.");
-    } else {
-        assert!(false, "Path not found")
-    }
-
-    // Security is NOT overridden on other paths. Callers must uses global security.
-    let path_no_security_override = "/libs/granite/security/truststore.json";
-    if let Item(path_item) = openapi.paths.get(path_no_security_override)
-        .unwrap() {
-        assert!(path_item.get.as_ref().unwrap().security.is_none(),
-                "Spec does not specify security on this path.");
-    } else {
-        assert!(false, "Path not found")
-    }
-=======
 #[test]
 fn test_operation_extension_docs() {
     let slack = TEST_CASES.iter().find(|x| x.1 == "slack.json").unwrap();
@@ -311,6 +275,40 @@
         .collect::<Vec<_>>();
 
     println!("{:#?}", operation_extensions);
-    assert!(operation_extensions.is_empty());
->>>>>>> 3f2da992
+}
+
+/// Globally defined security may be removed on a per-operation basis
+/// by specifying an empty array for the `security` property. This
+/// test validates this against the `adobe_aem.yaml` specification
+/// which specifies `aemAuth` as the global security, and opting out
+/// on GET `/libs/granite/core/content/login.html` operation.
+#[test]
+fn global_security_removed_with_override() {
+    let openapi: OpenAPI = serde_yaml::from_str(include_str!("../fixtures/adobe_aem.yaml"))
+        .expect(&format!("Could not deserialize adobe_aem.yaml"));
+
+    // Global security is set
+    assert!(openapi.security.is_some());
+
+    // Security is overridden on one path. This path opts out of global security.
+    let path_with_security_override = "/libs/granite/core/content/login.html";
+    if let Item(path_item) = openapi.paths.get(path_with_security_override)
+        .unwrap() {
+        assert!(path_item.get.as_ref().unwrap().security.is_some(),
+                "Spec removes global security with empty array.");
+        assert!(path_item.get.as_ref().unwrap().security.as_ref().unwrap().is_empty(),
+                "Spec removes global security with empty array.");
+    } else {
+        assert!(false, "Path not found")
+    }
+
+    // Security is NOT overridden on other paths. Callers must uses global security.
+    let path_no_security_override = "/libs/granite/security/truststore.json";
+    if let Item(path_item) = openapi.paths.get(path_no_security_override)
+        .unwrap() {
+        assert!(path_item.get.as_ref().unwrap().security.is_none(),
+                "Spec does not specify security on this path.");
+    } else {
+        assert!(false, "Path not found")
+    }
 }