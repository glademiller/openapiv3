--- conflicted
+++ resolved
@@ -214,18 +214,14 @@
     pub unique_items: bool,
 }
 
-<<<<<<< HEAD
+#[derive(Debug, Clone, Serialize, Deserialize, Default, PartialEq)]
+#[serde(rename_all = "camelCase")]
+pub struct BooleanType {
+    #[serde(rename = "enum", default, skip_serializing_if = "Vec::is_empty")]
+    pub enumeration: Vec<Option<bool>>,
+}
+
 #[derive(Debug, Clone, Copy, Serialize, Deserialize, PartialEq)]
-=======
-#[derive(Debug, Clone, Serialize, Deserialize, Default, PartialEq)]
-#[serde(rename_all = "camelCase")]
-pub struct BooleanType {
-    #[serde(rename = "enum", default, skip_serializing_if = "Vec::is_empty")]
-    pub enumeration: Vec<Option<bool>>,
-}
-
-#[derive(Debug, Clone, Serialize, Deserialize, PartialEq)]
->>>>>>> 9d7d07fc
 #[serde(rename_all = "lowercase")]
 pub enum NumberFormat {
     Float,
