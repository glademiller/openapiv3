--- conflicted
+++ resolved
@@ -230,9 +230,6 @@
     Double,
 }
 
-<<<<<<< HEAD
-#[derive(Debug, Clone, Copy, Serialize, Deserialize, PartialEq)]
-=======
 impl FromStr for NumberFormat {
     type Err = ();
 
@@ -245,18 +242,13 @@
     }
 }
 
-#[derive(Debug, Clone, Serialize, Deserialize, PartialEq)]
->>>>>>> 31230cb8
+#[derive(Debug, Clone, Copy, Serialize, Deserialize, PartialEq)]
 #[serde(rename_all = "lowercase")]
 pub enum IntegerFormat {
     Int32,
     Int64,
 }
 
-<<<<<<< HEAD
-#[derive(Debug, Clone, Copy, Serialize, Deserialize, PartialEq)]
-#[serde(rename_all = "lowercase")]
-=======
 impl FromStr for IntegerFormat {
     type Err = ();
 
@@ -269,9 +261,8 @@
     }
 }
 
-#[derive(Debug, Clone, Serialize, Deserialize, PartialEq)]
-#[serde(rename_all = "kebab-case")]
->>>>>>> 31230cb8
+#[derive(Debug, Clone, Copy, Serialize, Deserialize, PartialEq)]
+#[serde(rename_all = "lowercase")]
 pub enum StringFormat {
     Date,
     DateTime,
